name: CI/CD Pipeline

on:
  push:
    branches: [main, develop]
  pull_request:
    branches: [main, develop]

env:
  DATABASE_URL: postgresql://test:test@localhost:5432/test_db
  DIRECT_URL: postgresql://test:test@localhost:5432/test_db
  NEXT_PUBLIC_NODE_ENV: test
  NODE_ENV: test
  SUPABASE_ANON_KEY: test-anon-key
  NEXT_PUBLIC_SUPABASE_URL: https://test.supabase.co
  SUPABASE_SERVICE_ROLE_KEY: test-service-role-key
  NEXT_PUBLIC_SUPABASE_ANON_KEY: test-anon-key
  UPSTASH_REDIS_URL: redis://localhost:6379
  UPSTASH_REDIS_TOKEN: test-token
  NEXTAUTH_SECRET: test-secret-key-for-ci
  NEXTAUTH_URL: http://localhost:3000
  # Required environment variables for build
  STRIPE_SECRET_KEY: sk_test_dummy_key_for_ci_builds_only
  RESEND_API_KEY: re_dummy_key_for_ci_builds_only
  INTERNAL_API_SECRET: dummy-internal-api-secret-for-ci-builds-that-is-at-least-64-characters-long
  NEXT_PUBLIC_STRIPE_PUBLISHABLE_KEY: pk_test_dummy_key_for_ci_builds_only
  NEXT_PUBLIC_APP_URL: http://localhost:3000

jobs:
  quality-checks:
    name: Code Quality & Security
    runs-on: ubuntu-latest
    timeout-minutes: 10

    steps:
      - name: Checkout code
        uses: actions/checkout@v4

      - name: Setup pnpm
        uses: pnpm/action-setup@v4
        with:
          version: 9.15.2
          run_install: false

      - name: Setup Node.js
        uses: actions/setup-node@v4
        with:
          node-version: '20'
          cache: 'pnpm'

      - name: Install dependencies
        run: pnpm install --frozen-lockfile

      - name: Generate Prisma client
        run: pnpm db:generate

      - name: Run TypeScript check
        run: pnpm typecheck

      - name: Run ESLint
        run: pnpm lint

      - name: Run Prettier check
        run: pnpm format --check

      # - name: Check unused dependencies
      #   run: pnpm check:deps

      - name: Validate i18n files
        run: pnpm i18n:validate

  unit-tests:
    name: Unit & Integration Tests
    runs-on: ubuntu-latest
    timeout-minutes: 15

    steps:
      - name: Checkout code
        uses: actions/checkout@v4

      - name: Setup pnpm
        uses: pnpm/action-setup@v4
        with:
          version: 9.15.2
          run_install: false

      - name: Setup Node.js
        uses: actions/setup-node@v4
        with:
          node-version: '20'
          cache: 'pnpm'

      - name: Install dependencies
        run: pnpm install --frozen-lockfile

      - name: Generate Prisma client
        run: pnpm db:generate

      - name: Run unit tests
        run: pnpm test:coverage --reporter=verbose

      - name: Upload coverage to Codecov
        uses: codecov/codecov-action@v4
        if: success()
        with:
          token: ${{ secrets.CODECOV_TOKEN }}
          files: ./coverage/clover.xml
          fail_ci_if_error: false

  build-test:
    name: Build & Production Test
    runs-on: ubuntu-latest
    timeout-minutes: 20

    steps:
      - name: Checkout code
        uses: actions/checkout@v4

      - name: Setup pnpm
        uses: pnpm/action-setup@v4
        with:
          version: 9.15.2
          run_install: false

      - name: Setup Node.js
        uses: actions/setup-node@v4
        with:
          node-version: '20'
          cache: 'pnpm'

      - name: Install dependencies
        run: pnpm install --frozen-lockfile

      - name: Generate Prisma client
        run: pnpm db:generate

      - name: Build application
        run: pnpm build
        env:
          ANALYZE: false

      - name: Upload build artifacts
        uses: actions/upload-artifact@v4
        if: success()
        with:
          name: build-artifacts
          path: |
            .next/
            !.next/cache
          retention-days: 1

  # Temporarily disabled due to CI issues
  # e2e-tests:
  #   name: End-to-End Tests
  #   runs-on: ubuntu-latest
  #   timeout-minutes: 30
  #   needs: [build-test]
  #
  #   services:
  #     postgres:
  #       image: postgres:15
  #       env:
  #         POSTGRES_PASSWORD: test
  #         POSTGRES_USER: test
  #         POSTGRES_DB: test_db
  #       options: >-
  #         --health-cmd pg_isready
  #         --health-interval 10s
  #         --health-timeout 5s
  #         --health-retries 5
  #       ports:
  #         - 5432:5432
  #
  #   steps:
  #     - name: Checkout code
  #       uses: actions/checkout@v4
  #
  #     - name: Setup pnpm
  #       uses: pnpm/action-setup@v4
  #       with:
  #         version: 9.15.2
  #         run_install: false
  #
  #     - name: Setup Node.js
  #       uses: actions/setup-node@v4
  #       with:
  #         node-version: '20'
  #         cache: 'pnpm'
  #
  #     - name: Install dependencies
  #       run: pnpm install --frozen-lockfile
  #
  #     - name: Install Playwright browsers
  #       run: npx playwright install --with-deps
  #
  #     - name: Download build artifacts
  #       uses: actions/download-artifact@v4
  #       with:
  #         name: build-artifacts
  #         path: .next
  #
  #     - name: Generate Prisma client
  #       run: pnpm db:generate
  #
  #     - name: Run database migrations
  #       run: pnpm db:push
  #
  #     - name: Start application
  #       run: pnpm start &
  #       env:
  #         PORT: 3000
  #
  #     - name: Wait for application
  #       run: npx wait-on http://localhost:3000 --timeout 60000
  #
  #     - name: Run E2E tests
  #       run: pnpm test:e2e
  #       env:
  #         BASE_URL: http://localhost:3000
  #
  #     - name: Upload E2E test results
  #       uses: actions/upload-artifact@v4
  #       if: failure()
  #       with:
  #         name: playwright-report
  #         path: playwright-report/
  #         retention-days: 7

  security-audit:
    name: Security Audit
    runs-on: ubuntu-latest
    timeout-minutes: 10

    steps:
      - name: Checkout code
        uses: actions/checkout@v4

      - name: Setup pnpm
        uses: pnpm/action-setup@v4
        with:
          version: 9.15.2
          run_install: false

      - name: Setup Node.js
        uses: actions/setup-node@v4
        with:
          node-version: '20'
          cache: 'pnpm'

      - name: Install dependencies
        run: pnpm install --frozen-lockfile

      - name: Run security audit
        run: pnpm audit --prod

      - name: Check for known vulnerabilities
        run: npx audit-ci --config audit-ci.json
        continue-on-error: true

  # mobile-pwa-test:
  #   name: Mobile PWA Tests
  #   runs-on: ubuntu-latest
  #   timeout-minutes: 25
  #   needs: [build-test]

  #   steps:
  #     - name: Checkout code
  #       uses: actions/checkout@v4

  #     - name: Setup pnpm
  #       uses: pnpm/action-setup@v4

  #     - name: Setup Node.js
  #       uses: actions/setup-node@v4
  #       with:
  #         node-version: '20'
  #         cache: 'pnpm'

  #     - name: Install dependencies
  #       run: pnpm install --frozen-lockfile

  #     - name: Install Playwright browsers
  #       run: npx playwright install --with-deps

  #     - name: Download build artifacts
  #       uses: actions/download-artifact@v4
  #       with:
  #         name: build-artifacts
  #         path: .next

  #     - name: Generate Prisma client
  #       run: pnpm db:generate

  #     - name: Run mobile-specific E2E tests
  #       run: npx playwright test --config=playwright-mobile.config.ts
  #       env:
  #         BASE_URL: http://localhost:3000

  #     - name: Upload mobile test results
  #       uses: actions/upload-artifact@v4
  #       if: failure()
  #       with:
  #         name: mobile-playwright-report
  #         path: playwright-report/
  #         retention-days: 7

  # Temporarily disabled due to CI issues
  # lighthouse-audit:
  #   name: Lighthouse Performance Audit
  #   runs-on: ubuntu-latest
  #   timeout-minutes: 20
  #   needs: [build-test]
  #
  #   steps:
  #     - name: Checkout code
  #       uses: actions/checkout@v4
  #
  #     - name: Setup pnpm
  #       uses: pnpm/action-setup@v4
  #       with:
  #         version: 9.15.2
  #         run_install: false
  #
  #     - name: Setup Node.js
  #       uses: actions/setup-node@v4
  #       with:
  #         node-version: '20'
  #         cache: 'pnpm'
  #
  #     - name: Install dependencies
  #       run: pnpm install --frozen-lockfile
  #
  #     - name: Download build artifacts
  #       uses: actions/download-artifact@v4
  #       with:
  #         name: build-artifacts
  #         path: .next
  #
  #     - name: Generate Prisma client
  #       run: pnpm db:generate
  #
  #     - name: Start application
  #       run: pnpm start &
  #       env:
  #         PORT: 3000
  #
  #     - name: Wait for application
  #       run: npx wait-on http://localhost:3000 --timeout 60000
  #
  #     - name: Run Lighthouse CI
  #       run: |
  #         npm install -g @lhci/cli@0.13.x
  #         lhci autorun
  #       env:
  #         LHCI_GITHUB_APP_TOKEN: ${{ secrets.LHCI_GITHUB_APP_TOKEN }}
  #         BASE_URL: http://localhost:3000

  deployment-check:
    name: Deployment Readiness
    runs-on: ubuntu-latest
    timeout-minutes: 10
    needs: [quality-checks, unit-tests, build-test]
    if: github.ref == 'refs/heads/main'

    steps:
      - name: Checkout code
        uses: actions/checkout@v4

      - name: Setup pnpm
        uses: pnpm/action-setup@v4
        with:
          version: 9.15.2
          run_install: false

      - name: Setup Node.js
        uses: actions/setup-node@v4
        with:
          node-version: '20'
          cache: 'pnpm'

      - name: Install dependencies
        run: pnpm install --frozen-lockfile

      - name: Generate Prisma client
        run: pnpm db:generate

      - name: Analyze bundle size
        run: pnpm analyze
        env:
          ANALYZE: true

      - name: Check environment variables
        run: node -e "console.log('Environment variables configured for deployment')"

      - name: Validate production build
        run: |
          if [ -f ".next/BUILD_ID" ]; then
            echo "✅ Production build ready for deployment"
            echo "Build ID: $(cat .next/BUILD_ID)"
          else
            echo "❌ Production build not found"
            exit 1
          fi

  summary:
    name: CI/CD Summary
    runs-on: ubuntu-latest
<<<<<<< HEAD
    needs: [quality-checks, unit-tests, build-test, security-audit]
=======
    needs: [
        quality-checks,
        unit-tests,
        build-test,
        # e2e-tests,
        security-audit,
        # mobile-pwa-test,
        # lighthouse-audit,
      ]
>>>>>>> 024f5ff2
    if: always()

    steps:
      - name: Check job results
        run: |
          echo "Quality Checks: ${{ needs.quality-checks.result }}"
          echo "Unit Tests: ${{ needs.unit-tests.result }}"
          echo "Build Test: ${{ needs.build-test.result }}"
          echo "Security Audit: ${{ needs.security-audit.result }}"
<<<<<<< HEAD
          echo ""
          echo "Note: E2E tests and Lighthouse audit temporarily disabled"
=======
>>>>>>> 024f5ff2

          if [[ "${{ needs.quality-checks.result }}" == "success" && 
                "${{ needs.unit-tests.result }}" == "success" && 
                "${{ needs.build-test.result }}" == "success" && 
                "${{ needs.security-audit.result }}" == "success" ]]; then
            echo "✅ Core CI checks passed"
          else
            echo "❌ Core CI checks failed"
            exit 1
          fi<|MERGE_RESOLUTION|>--- conflicted
+++ resolved
@@ -405,19 +405,7 @@
   summary:
     name: CI/CD Summary
     runs-on: ubuntu-latest
-<<<<<<< HEAD
     needs: [quality-checks, unit-tests, build-test, security-audit]
-=======
-    needs: [
-        quality-checks,
-        unit-tests,
-        build-test,
-        # e2e-tests,
-        security-audit,
-        # mobile-pwa-test,
-        # lighthouse-audit,
-      ]
->>>>>>> 024f5ff2
     if: always()
 
     steps:
@@ -427,11 +415,8 @@
           echo "Unit Tests: ${{ needs.unit-tests.result }}"
           echo "Build Test: ${{ needs.build-test.result }}"
           echo "Security Audit: ${{ needs.security-audit.result }}"
-<<<<<<< HEAD
           echo ""
           echo "Note: E2E tests and Lighthouse audit temporarily disabled"
-=======
->>>>>>> 024f5ff2
 
           if [[ "${{ needs.quality-checks.result }}" == "success" && 
                 "${{ needs.unit-tests.result }}" == "success" && 
