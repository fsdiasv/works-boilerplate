import { NextResponse, type NextRequest } from 'next/server'
import createMiddleware from 'next-intl/middleware'

import { defaultLocale, locales } from '@/i18n/config'
import { addCSPHeaders } from '@/lib/csp'
import { env } from '@/lib/env'
import { updateSession } from '@/lib/supabase/middleware'

const intlMiddleware = createMiddleware({
  locales,
  defaultLocale,
  localePrefix: 'always',
})

// Define protected routes patterns
<<<<<<< HEAD
const protectedRoutes = ['/profile', '/settings', '/admin', '/workspace', '/faturamento']

// Define public routes that don't require authentication
const publicRoutes = ['/analytics']
=======
const protectedRoutes = [
  '/profile',
  '/settings',
  '/admin',
  '/workspace',
  '/faturamento',
  '/analytics', // SECURITY FIX: Analytics now requires authentication
]

// Define public routes that don't require authentication
const publicRoutes: string[] = [
  // Analytics removed from public routes for security
  // Add other public routes here as needed
]
>>>>>>> 2e983d9d

// Define auth routes (where authenticated users shouldn't be)
const authRoutes = ['/login', '/signup', '/forgot-password']

// Define routes that require an active workspace
<<<<<<< HEAD
const workspaceRequiredRoutes = ['/faturamento', '/workspace/settings']
=======
const workspaceRequiredRoutes = ['/faturamento', '/workspace/settings', '/analytics']
>>>>>>> 2e983d9d

function isProtectedRoute(pathname: string): boolean {
  return protectedRoutes.some(route => pathname.includes(route))
}

function isPublicRoute(pathname: string): boolean {
  return publicRoutes.some(route => pathname.includes(route))
}

function isAuthRoute(pathname: string): boolean {
  return authRoutes.some(route => pathname.includes(route))
}

function requiresWorkspace(pathname: string): boolean {
  return workspaceRequiredRoutes.some(route => pathname.includes(route))
}

export default async function middleware(request: NextRequest) {
  const pathname = request.nextUrl.pathname

  // Handle auth routes without locale prefix
  if (pathname.startsWith('/auth/') && !pathname.startsWith('/auth/callback')) {
    // Get locale from cookie or accept-language header
    const locale =
      request.cookies.get('locale')?.value ??
      request.headers.get('accept-language')?.split(',')[0]?.split('-')[0] ??
      defaultLocale

    // Redirect to localized version
    const localizedUrl = new URL(`/${locale}${pathname}`, request.url)
    localizedUrl.search = request.nextUrl.search
    return NextResponse.redirect(localizedUrl)
  }

  // Skip i18n middleware for auth callback routes (they don't need locale prefixes)
  if (pathname.startsWith('/auth/callback')) {
    // Handle auth directly without locale prefix
    const { response: authResponse } = await updateSession(request)

    // Add CSP headers
    const isDev = env.NODE_ENV === 'development'
    addCSPHeaders(authResponse.headers, isDev)

    return authResponse
  }

  // First, handle i18n for all other routes
  const intlResponse = intlMiddleware(request)

  // If intl middleware returns a response (redirect or rewrite), return it
  if (intlResponse instanceof NextResponse) {
    return intlResponse
  }

  // Then, handle auth
  const { supabase, response: authResponse, user } = await updateSession(request)

  // Get the pathname without locale prefix
  const pathnameWithoutLocale =
    locales.reduce((path, locale) => path.replace(`/${locale}`, ''), pathname).replace(/^\//, '') ||
    '/'

  // Get locale from pathname or default
  const locale = locales.find(l => pathname.startsWith(`/${l}`)) ?? defaultLocale

  // Allow public routes without authentication
  if (isPublicRoute(pathnameWithoutLocale)) {
    // Skip auth checks for public routes like analytics
    const isDev = env.NODE_ENV === 'development'
    addCSPHeaders(authResponse.headers, isDev)
    return authResponse
  }

  // Check if the route is protected
  if (isProtectedRoute(pathnameWithoutLocale)) {
    if (!user) {
      // Redirect to login with return URL
      const redirectUrl = new URL(`/${locale}/auth/login`, request.url)
      // Preserve original URL including query parameters
      const originalUrl = `${pathname}${request.nextUrl.search}`
      redirectUrl.searchParams.set('redirectTo', originalUrl)
      return NextResponse.redirect(redirectUrl)
    }

    // Check if route requires workspace and user has no active workspace
    if (requiresWorkspace(pathnameWithoutLocale)) {
      // Get user's active workspace
      const {
        data: { session },
      } = await supabase.auth.getSession()
      if (session?.user) {
        // Query database to check if user has any workspace
        const { data: userData } = await supabase
          .from('users')
          .select('active_workspace_id')
          .eq('id', session.user.id)
          .single()

        // If no active workspace, redirect to workspace creation
        if (
          userData === null ||
          !('active_workspace_id' in userData) ||
          userData.active_workspace_id === null
        ) {
          const createWorkspaceUrl = new URL(`/${locale}/onboarding/workspace`, request.url)
          return NextResponse.redirect(createWorkspaceUrl)
        }
      }
    }
  }

  // Check if the route is an auth route
  if (isAuthRoute(pathnameWithoutLocale)) {
    if (user) {
      // Redirect to dashboard if already authenticated
      const redirectUrl = new URL(`/${locale}/dashboard`, request.url)
      return NextResponse.redirect(redirectUrl)
    }
  }

  // Add CSP headers
  const isDev = env.NODE_ENV === 'development'
  addCSPHeaders(authResponse.headers, isDev)

  // Return the response with any auth cookie updates and CSP headers
  return authResponse
}

export const config = {
  matcher: [
    // Skip all static files and API routes
    '/((?!_next/static|_next/image|api|favicon.ico|manifest.json|sw.js|workbox-.*|offline.html|.*\\..*).*)',
  ],
}<|MERGE_RESOLUTION|>--- conflicted
+++ resolved
@@ -13,12 +13,6 @@
 })
 
 // Define protected routes patterns
-<<<<<<< HEAD
-const protectedRoutes = ['/profile', '/settings', '/admin', '/workspace', '/faturamento']
-
-// Define public routes that don't require authentication
-const publicRoutes = ['/analytics']
-=======
 const protectedRoutes = [
   '/profile',
   '/settings',
@@ -33,17 +27,12 @@
   // Analytics removed from public routes for security
   // Add other public routes here as needed
 ]
->>>>>>> 2e983d9d
 
 // Define auth routes (where authenticated users shouldn't be)
 const authRoutes = ['/login', '/signup', '/forgot-password']
 
 // Define routes that require an active workspace
-<<<<<<< HEAD
-const workspaceRequiredRoutes = ['/faturamento', '/workspace/settings']
-=======
 const workspaceRequiredRoutes = ['/faturamento', '/workspace/settings', '/analytics']
->>>>>>> 2e983d9d
 
 function isProtectedRoute(pathname: string): boolean {
   return protectedRoutes.some(route => pathname.includes(route))
